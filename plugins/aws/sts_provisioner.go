--- conflicted
+++ resolved
@@ -2,18 +2,15 @@
 
 import (
 	"context"
-<<<<<<< HEAD
-	"fmt"
-=======
 	"errors"
 	"os"
->>>>>>> 246e0775
 
 	"github.com/1Password/shell-plugins/sdk"
 	"github.com/1Password/shell-plugins/sdk/schema/fieldname"
 	"github.com/aws/aws-sdk-go-v2/aws"
 	"github.com/aws/aws-sdk-go-v2/credentials"
 	"github.com/aws/aws-sdk-go-v2/service/sts"
+	"github.com/aws/aws-sdk-go-v2/service/sts/types"
 )
 
 type STSProvisioner struct {
@@ -22,34 +19,28 @@
 }
 
 func (p STSProvisioner) Provision(ctx context.Context, in sdk.ProvisionInput, out *sdk.ProvisionOutput) {
-<<<<<<< HEAD
-	if region, ok := in.ItemFields[FieldNameDefaultRegion]; ok {
-		out.AddEnvVar("AWS_DEFAULT_REGION", region)
-	}
-
-	var cached sts.Credentials
+	var cached types.Credentials
 	if ok := in.Cache.Get("sts", &cached); ok {
 		out.AddEnvVar("AWS_ACCESS_KEY_ID", *cached.AccessKeyId)
 		out.AddEnvVar("AWS_SECRET_ACCESS_KEY", *cached.SecretAccessKey)
 		out.AddEnvVar("AWS_SESSION_TOKEN", *cached.SessionToken)
+
+		if region, ok := in.ItemFields[FieldNameDefaultRegion]; ok {
+			out.AddEnvVar("AWS_DEFAULT_REGION", region)
+		}
+
 		return
 	}
 
-	sess, err := session.NewSession(&aws.Config{
-		Credentials: credentials.NewStaticCredentials(in.ItemFields[fieldname.AccessKeyID], in.ItemFields[fieldname.SecretAccessKey], ""),
-	})
-	if err != nil {
-		out.AddError(fmt.Errorf("could not start aws STS session: %s", err))
-=======
 	config := aws.NewConfig()
 	config.Credentials = credentials.NewStaticCredentialsProvider(in.ItemFields[fieldname.AccessKeyID], in.ItemFields[fieldname.SecretAccessKey], "")
+
 	region, ok := in.ItemFields[FieldNameDefaultRegion]
 	if !ok {
 		region = os.Getenv("AWS_DEFAULT_REGION")
 	}
 	if len(region) == 0 {
 		out.AddError(errors.New("region is required for the AWS Shell Plugin MFA workflow: set 'default region' in 1Password or set the 'AWS_DEFAULT_REGION' environment variable yourself"))
->>>>>>> 246e0775
 		return
 	}
 	config.Region = region
@@ -63,16 +54,6 @@
 
 	result, err := stsProvider.GetSessionToken(ctx, input)
 	if err != nil {
-<<<<<<< HEAD
-		if aerr, ok := err.(awserr.Error); ok {
-			err = aerr
-			if aerr.Code() == sts.ErrCodeRegionDisabledException {
-				err = fmt.Errorf(sts.ErrCodeRegionDisabledException+": %s", aerr.Error())
-			}
-		}
-
-=======
->>>>>>> 246e0775
 		out.AddError(err)
 		return
 	}
@@ -81,7 +62,7 @@
 	out.AddEnvVar("AWS_SECRET_ACCESS_KEY", *result.Credentials.SecretAccessKey)
 	out.AddEnvVar("AWS_SESSION_TOKEN", *result.Credentials.SessionToken)
 
-	out.Cache.Put("sts", result.Credentials, *result.Credentials.Expiration)
+	out.Cache.Put("sts", *result.Credentials, *result.Credentials.Expiration)
 }
 
 func (p STSProvisioner) Deprovision(ctx context.Context, in sdk.DeprovisionInput, out *sdk.DeprovisionOutput) {
@@ -89,9 +70,5 @@
 }
 
 func (p STSProvisioner) Description() string {
-<<<<<<< HEAD
 	return "Provision environment variables with temporary STS credentials AWS_ACCESS_KEY_ID, AWS_SECRET_ACCESS_KEY, AWS_SESSION_TOKEN"
-=======
-	return "Provision environment variables with the temporary credentials AWS_ACCESS_KEY_ID, AWS_ACCESS_KEY_ID, AWS_ACCESS_KEY_ID"
->>>>>>> 246e0775
 }