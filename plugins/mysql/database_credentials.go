--- conflicted
+++ resolved
@@ -43,11 +43,7 @@
 				Optional:            true,
 			},
 		},
-<<<<<<< HEAD
-		DefaultProvisioner: provision.TempFile(mysqlConfig, provision.Filename("my.cnf"), provision.SetPathAsArg("--defaults-file")),
-=======
-		Provisioner: provision.TempFile(mysqlConfig, provision.Filename("my.cnf"), provision.AddArgs("--defaults-file={{ .Path }}")),
->>>>>>> ab5284cd
+		DefaultProvisioner: provision.TempFile(mysqlConfig, provision.Filename("my.cnf"), provision.AddArgs("--defaults-file={{ .Path }}")),
 		Importer: importer.TryAll(
 			TryMySQLConfigFile("/etc/my.cnf"),
 			TryMySQLConfigFile("/etc/mysql/my.cnf"),
