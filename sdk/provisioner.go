--- conflicted
+++ resolved
@@ -2,11 +2,7 @@
 
 import (
 	"context"
-<<<<<<< HEAD
 	"encoding/json"
-	"os"
-=======
->>>>>>> 7f476f6e
 	"path/filepath"
 	"time"
 )
