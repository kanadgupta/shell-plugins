--- conflicted
+++ resolved
@@ -35,9 +35,6 @@
 	Namespace       = "Namespace"
 	Region          = "Region"
 	Organization    = "Organization"
-<<<<<<< HEAD
 	Mode            = "Mode"
-=======
 	OneTimePassword = "One-Time Password"
->>>>>>> 14e91247
 )